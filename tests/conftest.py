import os
from os.path import dirname
import sys
from django.core.management import call_command
import pytest

from django.conf import settings
from django.core.management import call_command

def pytest_addoption(parser):
    parser.addoption(
        "--runslow",
        action="store_true",
        help="run slow tests",
    )


def pytest_sessionstart(session):
    """
    Set up the test environment.

    Set DJANGO_SETTINGS_MODULE and sets up a test database.

    """
    sys.path.append(dirname(dirname(__file__)))
    os.environ.setdefault("DJANGO_SETTINGS_MODULE", "treeherder.settings")
    from django.conf import settings
    from django.test.simple import DjangoTestSuiteRunner

    # we don't actually let Django run the tests, but we need to use some
    # methods of its runner for setup/teardown of dbs and some other things
    session.django_runner = DjangoTestSuiteRunner()
    # this provides templates-rendered debugging info and locmem mail storage
    session.django_runner.setup_test_environment()
    # support custom db prefix for tests for the main datazilla datasource
    # as well as for the testproj and testpushlog dbs
    prefix = getattr(settings, "TEST_DB_PREFIX", "")
    settings.DATABASES["default"]["TEST_NAME"] = "{0}test_treeherder".format(prefix)
    # this sets up a clean test-only database
    session.django_db_config = session.django_runner.setup_databases()

    increment_cache_key_prefix()

    # init the datasource db
    call_command("init_master_db", interactive=False)


def pytest_sessionfinish(session):
    """Tear down the test environment, including databases."""
    session.django_runner.teardown_databases(session.django_db_config)
    session.django_runner.teardown_test_environment()


def pytest_runtest_setup(item):
    """
    Per-test setup.

    Start a transaction and disable transaction methods for the duration of the
    test. The transaction will be rolled back after the test. This prevents any
    database changes made to Django ORM models from persisting between tests,
    providing test isolation.

    """
    from django.test.testcases import disable_transaction_methods
    from django.db import transaction

    transaction.enter_transaction_management()
    transaction.managed(True)
    disable_transaction_methods()

    increment_cache_key_prefix()

    if 'slow' in item.keywords and not item.config.getoption("--runslow"):
        pytest.skip("need --runslow option to run")


def pytest_runtest_teardown(item):
    """
    Per-test teardown.

    Roll back the Django ORM transaction and delete all the dbs created
    between tests

    """
    from django.test.testcases import restore_transaction_methods
    from django.db import transaction
    from treeherder.model.models import Datasource

    ds_list = Datasource.objects.all()
    for ds in ds_list:
        ds.delete()

    restore_transaction_methods()
    transaction.rollback()
    transaction.leave_transaction_management()


def increment_cache_key_prefix():
    """Increment a cache prefix to effectively clear the cache."""
    from django.core.cache import cache
    cache.key_prefix = ""
    prefix_counter_cache_key = "treeherder-tests-key-prefix-counter"
    try:
        key_prefix_counter = cache.incr(prefix_counter_cache_key)
    except ValueError:
        key_prefix_counter = 0
        cache.set(prefix_counter_cache_key, key_prefix_counter)
    cache.key_prefix = "t{0}".format(key_prefix_counter)

@pytest.fixture(scope='session')
def sample_data():
    """Returns a SampleData() object"""
    from sampledata import SampleData
    return SampleData()

@pytest.fixture()
def jm():
    """ Give a test access to a JobsModel instance. """
    from django.conf import settings
    from treeherder.model.derived.jobs import JobsModel
    # return JobsModel.create(settings.DATABASES["default"]["TEST_NAME"])
    from treeherder.model.models import Datasource
    jds = Datasource.objects.create(
        project=settings.DATABASES["default"]["TEST_NAME"],
        dataset=1,
        contenttype="jobs",
        host=settings.DATABASES['default']['HOST'],
    )
    objstore = Datasource.objects.create(
        project=settings.DATABASES["default"]["TEST_NAME"],
        dataset=1,
        contenttype="objectstore",
        host=settings.DATABASES['default']['HOST'],
    )
    model = JobsModel(settings.DATABASES["default"]["TEST_NAME"])

    # patch in additional test-only procs on the datasources
    test_proc_file = os.path.join(
        os.path.abspath(os.path.dirname(__file__)),
        "objectstore_test.json",
    )
    add_test_procs_file(
        model.get_dhub("objectstore"),
        objstore.key,
        "objectstore_test.json",
    )
    add_test_procs_file(
        model.get_dhub("jobs"),
        jds.key,
        "jobs_test.json",
    )

    return model

<<<<<<< HEAD
=======

>>>>>>> 25aee931
def add_test_procs_file(dhub, key, filename):
    """Add an extra procs file in for testing purposes."""
    test_proc_file = os.path.join(
        os.path.abspath(os.path.dirname(__file__)),
        filename,
    )
    del dhub.procs[key]
    proclist = dhub.data_sources[key]["procs"]
    if not test_proc_file in proclist:
        proclist.append(test_proc_file)
    dhub.data_sources[key]["procs"] = proclist
    dhub.load_procs(key)


@pytest.fixture()
def jobs_ds():
    from django.conf import settings
    from treeherder.model.models import Datasource
    return Datasource.objects.create(
        project=settings.DATABASES["default"]["TEST_NAME"],
        dataset=1,
        contenttype="jobs",
        host="localhost",
    )


@pytest.fixture()
def objectstore_ds():
    from django.conf import settings
    from treeherder.model.models import Datasource
    return Datasource.objects.create(
        project=settings.DATABASES["default"]["TEST_NAME"],
        dataset=1,
        contenttype="objectstore",
        host="localhost",
    )<|MERGE_RESOLUTION|>--- conflicted
+++ resolved
@@ -4,8 +4,6 @@
 from django.core.management import call_command
 import pytest
 
-from django.conf import settings
-from django.core.management import call_command
 
 def pytest_addoption(parser):
     parser.addoption(
@@ -152,10 +150,7 @@
 
     return model
 
-<<<<<<< HEAD
-=======
 
->>>>>>> 25aee931
 def add_test_procs_file(dhub, key, filename):
     """Add an extra procs file in for testing purposes."""
     test_proc_file = os.path.join(
