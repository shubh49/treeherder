--- conflicted
+++ resolved
@@ -100,12 +100,12 @@
     Generic task to issue pulse notifications when jobs actions occur
     (retrigger/cancel)
 
-<<<<<<< HEAD
     :param project str: The name of the project this action was requested for.
     :param action str: The type of action performed (retrigger/cancel/etc..)
     :param job_id str: The job id the action was requested for.
     :param requester str: The email address associated with the request.
     """
+    print('creating publisher....')
     publisher = pulse_connection.get_publisher()
     if not publisher:
         return
@@ -131,25 +131,6 @@
 
 @task(name='publish-resultset')
 def publish_resultset(project, ids):
-=======
-# Load schemas for validation of messages published on pulse
-source_folder = os.path.dirname(os.path.realpath(__file__))
-schema_folder = os.path.join(source_folder, '..', '..', 'schemas')
-schemas = load_schemas(schema_folder)
-
-# Create publisher, if username and password is present
-publisher = None
-if settings.PULSE_USERNAME and settings.PULSE_PASSWORD:
-    print('creating publisher....')
-    publisher = TreeherderPublisher(
-        client_id       = settings.PULSE_USERNAME,
-        access_token    = settings.PULSE_PASSWORD,
-        schemas         = schemas
-    )
-
-@task(name='publish-to-pulse')
-def publish_to_pulse(project, ids, data_type):
->>>>>>> fd27d0e3
     # If we don't have a publisher (because of missing configs), then we can't
     # publish any pulse messages. This is okay, local installs etc. doesn't
     # need to publish on pulse, and requiring a pulse user is adding more
