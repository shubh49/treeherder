--- conflicted
+++ resolved
@@ -143,11 +143,7 @@
         db.create_table(u'option_collection', (
             ('id', self.gf('django.db.models.fields.IntegerField')(primary_key=True)),
             ('option', self.gf('django.db.models.fields.related.ForeignKey')(to=orm['model.Option'])),
-<<<<<<< HEAD
-            ('option_collection_hash', self.gf('django.db.models.fields.CharField')(max_length=65L)),
-=======
             ('option_collection_hash', self.gf('django.db.models.fields.CharField')(max_length=40L)),
->>>>>>> 2c7debc5
         ))
         db.send_create_signal(u'model', ['OptionCollection'])
 
@@ -314,11 +310,7 @@
             'Meta': {'object_name': 'OptionCollection', 'db_table': "u'option_collection'"},
             'id': ('django.db.models.fields.IntegerField', [], {'primary_key': 'True'}),
             'option': ('django.db.models.fields.related.ForeignKey', [], {'to': u"orm['model.Option']"}),
-<<<<<<< HEAD
-            'option_collection_hash': ('django.db.models.fields.related.CharField', [], {'max_length': '64L',})
-=======
             'option_collection_hash': ('django.db.models.fields.related.CharField', [], {'max_length': '40L',})
->>>>>>> 2c7debc5
         },
         u'model.product': {
             'Meta': {'object_name': 'Product', 'db_table': "u'product'"},
