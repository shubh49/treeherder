--- conflicted
+++ resolved
@@ -102,10 +102,7 @@
                 'job_symbol': job_name_info.get('job_symbol', ''),
                 'group_name': job_name_info.get('group_name', ''),
                 'group_symbol': job_name_info.get('group_symbol', ''),
-<<<<<<< HEAD
-=======
                 'buildername': prop['buildername'],
->>>>>>> 18002985
                 'product_name': prop.get('product', ''),
                 'state': 'completed',
                 'result': buildbot.RESULT_DICT[build['result']],
@@ -196,10 +193,7 @@
                         'job_symbol': job_name_info.get('job_symbol', ''),
                         'group_name': job_name_info.get('group_name', ''),
                         'group_symbol': job_name_info.get('group_symbol', ''),
-<<<<<<< HEAD
-=======
                         'buildername': job['buildername'],
->>>>>>> 18002985
                         'state': 'pending',
                         'submit_timestamp': job['submitted_at'],
                         'build_platform': {
@@ -278,10 +272,7 @@
                         'job_symbol': job_name_info.get('job_symbol', ''),
                         'group_name': job_name_info.get('group_name', ''),
                         'group_symbol': job_name_info.get('group_symbol', ''),
-<<<<<<< HEAD
-=======
                         'buildername': job['buildername'],
->>>>>>> 18002985
                         'state': 'running',
                         'submit_timestamp': job['submitted_at'],
                         'build_platform': {
